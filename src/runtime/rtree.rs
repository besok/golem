--- conflicted
+++ resolved
@@ -136,13 +136,9 @@
                 // - since we found it we transform it into a simple invocation call and process it at the next step.
                 // - if it is lambda we already found it
                 Call::HoInvocation(key) => {
-<<<<<<< HEAD
-                    let (p_id, _parent_args, _parent_params) =
-=======
                     debug!(target:"tree[construct]", "found ho invocation with id {id} in parent {parent_id}");
                     let (p_id, parent_args, parent_params) =
->>>>>>> ba8180b4
-                        builder.get_chain_skip_lambda(&parent_id)?.get_tree();
+                    builder.get_chain_skip_lambda(&parent_id)?.get_tree();
                     let call = builder.find_ho_call(&parent_id, &key)?;
                     if call.is_lambda() || call.is_decorator() {
                         builder.push_front(id, call, p_id, file_name.clone());
